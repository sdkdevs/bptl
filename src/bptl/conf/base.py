--- conflicted
+++ resolved
@@ -68,12 +68,8 @@
     "hijack_admin",
     "solo",
     "django_camunda",
-<<<<<<< HEAD
-=======
-    "django_docutils",
     "django_filters",
     "polymorphic",
->>>>>>> 080dcb95
     "rest_framework",
     "rest_framework.authtoken",
     "timeline_logger",
